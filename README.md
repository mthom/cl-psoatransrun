--- conflicted
+++ resolved
@@ -27,46 +27,31 @@
 * (ql:quickload "usocket")
 ```
 
-<<<<<<< HEAD
-Next, the ASDF build file "psoatransrun.asd" must be loaded into SBCL
-as in:
-
-=======
->>>>>>> 3173a208
-cl-psoatransrun is nearly ready to be used. In the two final steps, the
-global variables at the top of the file
+Based on these libraries, cl-psoatransrun can be compiled into the
+Lisp image. The global variables at the top of the file
 [prolog-engine-client.lisp](http://github.com/mthom/cl-psoatransrun/tree/master/prolog-engine-client.lisp),
-`*default-scryer-prolog-path*` and `*default-xsb-prolog-path*`
-must be changed to reflect the local paths of the corresponding
-executables on your machine. Similarly, a local copy of the
-[PSOATransRun test
+`*default-scryer-prolog-path*` and `*default-xsb-prolog-path*` must be
+changed to reflect the local paths of the corresponding executables on
+your machine. Similarly, a local copy of the [PSOATransRun test
 suite](https://github.com/RuleML/PSOATransRunComponents/tree/master/PSOATransRun/test)
-should be downloaded, and the global variable
-`*test-suite-directory*` of
+should be downloaded, and the global variable `*test-suite-directory*`
+of
 [psoatransrun-tests.lisp](http://github.com/mthom/cl-psoatransrun/tree/master/psoatransrun-tests.lisp)
 must be changed to its path.
 
-<<<<<<< HEAD
-With the changes in place, enter into SBCL:
-=======
 Next, the ASDF build file "psoatransrun.asd" must be loaded into SBCL
 as in:
->>>>>>> 3173a208
 
 ```
 * (load "psoatransrun.asd")
 * (asdf:load-system "psoatransrun")
 ```
 
-<<<<<<< HEAD
-(Quicklisp will download and install the ASDF build system during its
-=======
-(Quicklisp will have downloaded and installed the ASDF build system during its
->>>>>>> 3173a208
-own install, so there's no need to load ASDF explicitly via
-Quickload.)
+(Quicklisp will have downloaded and installed the ASDF build system
+during its own above install, so there's no need to load ASDF
+explicitly via Quickload.)
 
-The cl-psoatransrun REPL is loaded with a target KB passed as a string
+The cl-psoatransrun REPL is entered with a target KB passed as a string
 by entering:
 
 ```
@@ -123,7 +108,7 @@
 less mature than XSB and its support for tabling is less robust. For
 these reasons, XSB Prolog is the current default backend.
 
-To run the test suite, the form
+To run the above-referenced test suite, the form
 ```
 * (psoatransrun-tests:run-test-suite)
 ``` 
@@ -134,5 +119,5 @@
 cl-psoatransrun has been tested on Linux with both Scryer and XSB as
 backends. It's expected to work on Linux, macOS, and other UNIX-like
 systems. Scryer does not yet run on Windows, and cl-psoatransrun's use
-of XSB sockets API may likewise prevent the use of cl-psoatransrun +
+of XSB's socket API may likewise prevent the use of cl-psoatransrun +
 XSB on Windows.